use types::Ast;

pub fn print(ast: &Ast) -> String {
    pr_str(ast, true)
}

// When print_readably is true, doublequotes, newlines, and backslashes are translated into their printed representations (the reverse of the reader).
pub fn pr_str(ast: &Ast, readably: bool) -> String {
    match *ast {
        Ast::Nil => "nil".to_string(),
        Ast::Boolean(b) => b.to_string(),
        Ast::String(ref s) => {
            if readably {
                unread_str(s)
            } else {
                s.clone()
            }
        }
        Ast::Number(n) => n.to_string(),
        Ast::Symbol(ref s) => s.clone(),
        Ast::List(ref seq) => {
            let results = seq.into_iter()
                .map(|node| pr_str(&node, readably))
                .collect::<Vec<_>>()
                .join(" ");
            ("(".to_string() + &results + ")")
        }
<<<<<<< HEAD
        Ast::Lambda { is_macro, .. } => {
            if is_macro {
                "#<macro>".to_string()
            } else {
                "#<fn>".to_string()
            }
        }
        Ast::Fn(_) => "#<host-fn>".to_string(),
=======
        Ast::Lambda { .. } => Some("#<fn>".to_string()),
        Ast::Fn(_) => Some("#<host-fn>".to_string()),
        Ast::Atom(atom) => {
            let inner = atom.borrow();
            Some(format!("atom({})", inner.clone()))
        }
>>>>>>> 683afd41
    }
}

// performs the opposite actions of reader::read_str
fn unread_str(s: &str) -> String {
    let mut t = String::new();
    t.push('"');
    for c in s.chars() {
        match c {
            '\n' => t.push_str(r#"\n"#),
            '\\' => t.push_str(r#"\\"#),
            '\"' => t.push_str(r#"\""#),
            _ => t.push(c),
        }
    }
    t.push('"');
    t
}

#[cfg(test)]
mod tests {
    use super::*;
    use types::Ast;

    #[test]
    fn test_print_symbol() {
        let inputstr = "foobar";
        let input = inputstr.to_string();
        let ast = Ast::Symbol(input);
        let output = print(ast);
        if output.as_str() != inputstr {
            panic!("not equal")
        }
    }

    #[test]
    fn test_print_number() {
        let ast = Ast::Number(3);
        let output = print(ast);
        if output.as_str() != "3" {
            panic!("not equal")
        }
    }

    #[test]
    fn test_print_list() {
        let ast = Ast::List(vec![Ast::Symbol("+".to_string()), Ast::Number(2), Ast::Number(3)]);
        let output = print(ast);
        if output.as_str() != "(+ 2 3)" {
            panic!("not equal")
        }
    }
}<|MERGE_RESOLUTION|>--- conflicted
+++ resolved
@@ -25,7 +25,6 @@
                 .join(" ");
             ("(".to_string() + &results + ")")
         }
-<<<<<<< HEAD
         Ast::Lambda { is_macro, .. } => {
             if is_macro {
                 "#<macro>".to_string()
@@ -34,14 +33,10 @@
             }
         }
         Ast::Fn(_) => "#<host-fn>".to_string(),
-=======
-        Ast::Lambda { .. } => Some("#<fn>".to_string()),
-        Ast::Fn(_) => Some("#<host-fn>".to_string()),
         Ast::Atom(atom) => {
             let inner = atom.borrow();
             Some(format!("atom({})", inner.clone()))
         }
->>>>>>> 683afd41
     }
 }
 
