use regex::{Regex, Captures};
use types::Ast;
use error::ReaderError;

pub type ReaderResult = ::std::result::Result<Ast, ReaderError>;

pub fn read(input: String) -> ReaderResult {
    let tokens = tokenizer(input);
    let mut reader = Reader::new(tokens);
    read_form(&mut reader)
}

const TOKEN_REGEX: &'static str =
    r#"[\s,]*(~@|[\[\]{}()'`~^@]|"(?:\\.|[^\\"])*"|;.*|[^\s\[\]{}('"`,;)]*)"#;

fn tokenizer(input: String) -> Vec<Token> {
    lazy_static! {
        static ref RE: Regex = Regex::new(TOKEN_REGEX).unwrap();
    }
    RE.captures_iter(&input)
        .map(token_from)
        .collect::<Vec<_>>()
}

#[test]
fn test_tokenizer() {
    let inputstr = "(+ 1 (* 1 1 1) (- 3 2 1))";
    let tokens = tokenizer(inputstr.to_string());
    for t in tokens.iter() {
        println!("{:?}", t)
    }
}

#[derive(Debug,Clone)]
pub enum Token {
    OpenList,
    CloseList,
    Atom(String),
    Comment,
}

fn token_from(capture: Captures) -> Token {
    // select 2nd capture that lacks whitespace
    let c = capture.at(1).unwrap();

    if c.starts_with(';') {
        return Token::Comment;
    }

    match c {
<<<<<<< HEAD
        "(" | "[" => Token::OpenList,
        ")" | "]" => Token::CloseList,
        _ => Token::Atom(c.to_string()),
    }
}

=======
        "(" | "[" => TokenType::OpenList,
        ")" | "]" => TokenType::CloseList,
        "@" => TokenType::Sigil(SigilType::AtomDeref),
        _ => TokenType::Atom,
    }
}

#[derive(Debug,Clone)]
enum TokenType {
    OpenList,
    CloseList,
    Atom,
    Comment,
    Sigil(SigilType),
}

#[derive(Debug,Clone)]
enum SigilType {
    AtomDeref,
}


#[derive(Debug,Clone)]
pub struct Token {
    typ: TokenType,
    value: String,
}

>>>>>>> 683afd41
#[derive(Debug)]
pub struct Reader {
    tokens: Vec<Token>,
    current_token: Option<Token>,
    position: usize,
}

impl Reader {
    fn new(tokens: Vec<Token>) -> Reader {
        let current = tokens.first().map(|t| t.clone());
        Reader {
            tokens: tokens,
            current_token: current,
            position: 0,
        }
    }

    fn peek(&self) -> Option<Token> {
        self.current_token.clone()
    }
}

#[test]
fn test_reader() {
    let inputstr = "(+ 1 (* 1 1 1) (- 3 2 1)) ;; abc \n (+ 1 2)";
    let tokens = tokenizer(inputstr.to_string());
    let reader = Reader::new(tokens);
    println!("{}", inputstr);
    for token in reader {
        println!("{:?}", token);
    }
}

impl Iterator for Reader {
    type Item = Token;

    fn next(&mut self) -> Option<Token> {
        self.current_token.clone().and_then(|current| {
            self.position += 1;
            // change to vec::get() once we have moved to refs
            if self.position < self.tokens.len() {
                self.current_token = Some(self.tokens[self.position].clone())
            } else {
                self.current_token = None
            }
            current.into()
        })
    }
}

#[test]
fn test_read_form() {
    let inputstr = r#"~@(a b c)"#;
    let tokens = tokenizer(inputstr.to_string());
    let mut reader = Reader::new(tokens);
    let ast = read_form(&mut reader).unwrap();
    print!("{} => ", inputstr);
    println!("{}", ast);
}

macro_rules! macroexpand {
    ( $literal:expr, $reader:expr, $result:expr ) => {{
        let mut seq = vec![Ast::Symbol($literal.to_string())];
        let _ = $reader.next();
        if let Ok(next) = read_form($reader) {
            seq.push(next);
            $result = Ok(Ast::List(seq));
        }
    }};
}

fn read_form(reader: &mut Reader) -> ReaderResult {
    let mut result: ReaderResult = Err(ReaderError::Message("could not read form".to_string()));

    while let Some(token) = reader.peek() {
        match token {
            Token::Atom(ref value) => {
                match value.as_str() {
                    "'" => macroexpand!("quote", reader, result),
                    "`" => macroexpand!("quasiquote", reader, result),
                    "~" => macroexpand!("unquote", reader, result),
                    "~@" => macroexpand!("splice-unquote", reader, result),
                    "" => {
                        result = Err(ReaderError::EmptyInput);
                        break;
                    }
                    _ => {
                        result = read_atom(reader);
                    }
                }
                break;
            }
            Token::OpenList => {
                result = read_list(reader);
                break;
            }
<<<<<<< HEAD
            Token::CloseList => break,
            Token::Comment => {
=======
            TokenType::CloseList => break, // Err(::UnexpectedInput)
            TokenType::Comment => {
>>>>>>> 683afd41
                let _ = reader.next();
            }
            TokenType::Sigil(sigil) => {
                let _ = reader.next();
                result = match sigil {
                    SigilType::AtomDeref => {
                        read_form(reader).and_then(|next| {
                            let elems = vec![Ast::Symbol("deref".to_string()), next];
                            Ast::List(elems).into()
                        })
                    }
                };
                break;
            }
        }
    }
    result
}

fn read_list(reader: &mut Reader) -> ReaderResult {
    let _ = reader.next();
    let mut in_list = true;

    let mut list: Vec<Ast> = vec![];

    while let Some(token) = reader.peek() {
        match token {
            Token::CloseList => {
                let _ = reader.next();
                in_list = false;
                break;
            }
            _ => {
                if let Ok(ast) = read_form(reader) {
                    list.push(ast);
                }
            }
        }
    }

    if in_list {
        return Err(ReaderError::Message("did not close list properly".to_string()));
    }

    Ok(Ast::List(list))
}

fn read_atom(reader: &mut Reader) -> ReaderResult {
    reader.next()
        .ok_or(ReaderError::Message("error missing tokens".to_string()))
        .and_then(|token| {
            match token {
                Token::Atom(ref s) => {
                    nil_from(s)
                        .or(boolean_from(s))
                        .or(number_from(s))
                        .or(string_from(s))
                        .or(symbol_from(s))
                }
                _ => {
                    Err(ReaderError::Message("reader: trying to get atom from non-atom token"
                        .to_string()))
                }
            }
        })
}

fn nil_from(token: &str) -> ReaderResult {
    match token {
            "nil" => Some(Ast::Nil),
            _ => None,
        }
        .ok_or(ReaderError::Message("could not parse nil".to_string()))
}

fn boolean_from(token: &str) -> ReaderResult {
    token.parse::<bool>()
        .map(|p| Ast::Boolean(p))
        .map_err(|_| ReaderError::Message("could not parse boolean from this token".to_string()))
}

fn number_from(token: &str) -> ReaderResult {
    token.parse::<i64>()
        .map(|n| Ast::Number(n))
        .map_err(|_| ReaderError::Message("could not parse number from this token".to_string()))
}

fn string_from(token: &str) -> ReaderResult {
    lazy_static! {
        static ref STRING: Regex = Regex::new(r#"^".*"$"#).unwrap();
    }

    if STRING.is_match(token) {
            let new_str = &token[1..token.len() - 1];
            Some(Ast::String(read_str(new_str)))
        } else {
            None
        }
        .ok_or(ReaderError::Message("could not produce a string for this token".to_string()))
}


// NOTE: mal specifies the following:
// When a string is read, the following transformations are applied:
// a backslash followed by a doublequote is translated into a plain doublequote character
// a backslash followed by "n" is translated into a newline
// a backslash followed by another backslash is translated into a single backslash.
fn read_str(s: &str) -> String {
    s.replace(r#"\""#, "\"")
        .replace(r#"\n"#, "\n")
        .replace(r#"\\"#, "\\")
}

fn symbol_from(token: &str) -> ReaderResult {
    Ok(Ast::Symbol(token.to_string()))
}<|MERGE_RESOLUTION|>--- conflicted
+++ resolved
@@ -48,43 +48,12 @@
     }
 
     match c {
-<<<<<<< HEAD
         "(" | "[" => Token::OpenList,
         ")" | "]" => Token::CloseList,
         _ => Token::Atom(c.to_string()),
     }
 }
 
-=======
-        "(" | "[" => TokenType::OpenList,
-        ")" | "]" => TokenType::CloseList,
-        "@" => TokenType::Sigil(SigilType::AtomDeref),
-        _ => TokenType::Atom,
-    }
-}
-
-#[derive(Debug,Clone)]
-enum TokenType {
-    OpenList,
-    CloseList,
-    Atom,
-    Comment,
-    Sigil(SigilType),
-}
-
-#[derive(Debug,Clone)]
-enum SigilType {
-    AtomDeref,
-}
-
-
-#[derive(Debug,Clone)]
-pub struct Token {
-    typ: TokenType,
-    value: String,
-}
-
->>>>>>> 683afd41
 #[derive(Debug)]
 pub struct Reader {
     tokens: Vec<Token>,
@@ -181,27 +150,22 @@
                 result = read_list(reader);
                 break;
             }
-<<<<<<< HEAD
             Token::CloseList => break,
             Token::Comment => {
-=======
-            TokenType::CloseList => break, // Err(::UnexpectedInput)
-            TokenType::Comment => {
->>>>>>> 683afd41
                 let _ = reader.next();
             }
-            TokenType::Sigil(sigil) => {
-                let _ = reader.next();
-                result = match sigil {
-                    SigilType::AtomDeref => {
-                        read_form(reader).and_then(|next| {
-                            let elems = vec![Ast::Symbol("deref".to_string()), next];
-                            Ast::List(elems).into()
-                        })
-                    }
-                };
-                break;
-            }
+            // TokenType::Sigil(sigil) => {
+            //     let _ = reader.next();
+            //     result = match sigil {
+            //         SigilType::AtomDeref => {
+            //             read_form(reader).and_then(|next| {
+            //                 let elems = vec![Ast::Symbol("deref".to_string()), next];
+            //                 Ast::List(elems).into()
+            //             })
+            //         }
+            //     };
+            //     break;
+            // }
         }
     }
     result
